--- conflicted
+++ resolved
@@ -55,11 +55,9 @@
     16. [Reserve Opacity Array](#16-reserve-opacity-array)
     17. [Task Groups](#17-task-groups)
     18. [Subscript Default](#18-subscript-default)
-<<<<<<< HEAD
+    19. [Static Thread Safe](#18-static-thread-safe)
+    18. [Subscript Default](#18-subscript-default)
     19. [Conditional Modifiers](#18-conditional-modifiers)
-=======
-    19. [Static Thread Safe](#18-static-thread-safe)
->>>>>>> 948bc5d9
 
 - [Tips](#tips)
     1. [Remove Cached SwiftUI Previews](#1-remove-cached-swiftui-previews)
@@ -75,14 +73,11 @@
     11. [Hide Status Bar & Home Indicator](#11-hide-status-bar--home-indicator)
     12. [Multi Date Picker](#12-multi-date-picker)
     13. [Is Multiple Of](#13-is-multiple-of)
-<<<<<<< HEAD
-    14. [Compositing Group](#14-compositing-group)
-=======
     14. [List Section Spacing](#14-list-section-spacing)
     15. [Reserve Space for Text](#15-reserve-space-for-text)
     16. [Allows Hit Testing](#16-allows-hit-testing)
     17. [Detect Low Power Mode](#17-detect-low-power-mode)
->>>>>>> 948bc5d9
+    14. [Compositing Group](#14-compositing-group)
 
 - [Resources](#resources)
     
@@ -1615,7 +1610,68 @@
 }
 ```
 
-<<<<<<< HEAD
+## 19. Static Thread Safe
+
+⛔️ The following code is not thread-safe:
+- Static props are shared among all instances of the class & can be accessed/modified from mult threads concurrently
+- No synchronization mechanism present (data races/inconsistent results)
+- If mult threads attempt to modify the prop - incorrect/incomplete modifications, data corruption, crashes
+
+```swift
+class Solution {
+    static var nums: [Int] = []
+}
+```
+
+✅ Thread safe - concurrent access to the names array should be synced w/locks, serial queues, etc.
+
+```swift
+class ThreadSafeSolution {
+    private static var nums: [Int] = []
+    private static let queue = DispatchQueue(label: "com.example.some-queue")
+
+    static var countNums: Int {
+        queue.sync {
+            nums.count
+        }
+    }
+
+    static func addNum(_ num: Int) {
+        queue.async(flags: .barrier) {
+            nums.append(num)
+        }
+    }
+}
+```
+
+✅ Singleton - SettingsManager - Applying the above solution to singletons
+- mult threads can read, but only one can modify at a time
+
+```swift
+class SettingsManager {
+    static let shared = SettingsManager()
+    private let serialQueue = DispatchQueue(label: "com.example.SettingsManager.serialQueue")
+    private var settings: [String: Any] = [:]
+
+    private init() {}
+
+    func setValue(_ value: Any, forKey key: String) {
+        serialQueue.async(flags: .barrier) {
+            self.settings[key] = value
+        }
+    }
+
+    func value(forKey key: String) -> Any? {
+        var result: Any?
+        serialQueue.sync {
+            result = self.settings[key]
+        }
+        return result
+    }
+}
+
+```
+
 ## 19. Conditional Modifiers
 
 Almost all modifiers accept a **nil** value for no changes, so *always* do:
@@ -1630,70 +1686,6 @@
 }
 ```
 
-=======
-## 19. Static Thread Safe
-
-⛔️ The following code is not thread-safe:
-- Static props are shared among all instances of the class & can be accessed/modified from mult threads concurrently
-- No synchronization mechanism present (data races/inconsistent results)
-- If mult threads attempt to modify the prop - incorrect/incomplete modifications, data corruption, crashes
-
-```swift
-class Solution {
-    static var nums: [Int] = []
-}
-```
-
-✅ Thread safe - concurrent access to the names array should be synced w/locks, serial queues, etc.
-
-```swift
-class ThreadSafeSolution {
-    private static var nums: [Int] = []
-    private static let queue = DispatchQueue(label: "com.example.some-queue")
-
-    static var countNums: Int {
-        queue.sync {
-            nums.count
-        }
-    }
-
-    static func addNum(_ num: Int) {
-        queue.async(flags: .barrier) {
-            nums.append(num)
-        }
-    }
-}
-```
-
-✅ Singleton - SettingsManager - Applying the above solution to singletons
-- mult threads can read, but only one can modify at a time
-
-```swift
-class SettingsManager {
-    static let shared = SettingsManager()
-    private let serialQueue = DispatchQueue(label: "com.example.SettingsManager.serialQueue")
-    private var settings: [String: Any] = [:]
-
-    private init() {}
-
-    func setValue(_ value: Any, forKey key: String) {
-        serialQueue.async(flags: .barrier) {
-            self.settings[key] = value
-        }
-    }
-
-    func value(forKey key: String) -> Any? {
-        var result: Any?
-        serialQueue.sync {
-            result = self.settings[key]
-        }
-        return result
-    }
-}
-
-```
-
->>>>>>> 948bc5d9
 # Tips
 
 ## 1. Remove Cached SwiftUI Previews
@@ -1837,7 +1829,43 @@
 }
 ```
 
-<<<<<<< HEAD
+## 14. List Section Spacing
+
+Since iOS 17.0, you can change the spacing of lists:
+
+```swift
+.listSectionSpacing(.default) // default
+.listSectionSpacing(.compact) // very thin
+.listSectionSpacing(70) // custom
+```
+
+## 15. Reserve Space for Text 
+
+```swift
+Text("Hello, this is a text")
+    .lineLimit(2, reserveSpace: true)
+    .background(Color.mint)
+```
+
+## 16. Allows Hit Testing
+
+If there's underlying content & you cannot access it, then you can use .allowsHitTesting(false)
+
+```swift
+Text("Hello")
+    .allowsHitTesting(false) 
+```
+
+## 17. Detect Low Power Mode
+
+```swift
+if ProcessInfo.processInfo.isLowPowerModeEnabled {
+    // do something or show a View
+} else {
+    // do something
+}
+```
+
 ## 14. Compositing Group
 
 If you want to apply the same modifiers to a group, you can use the **.compositingGroup()** modifier.
@@ -1853,43 +1881,6 @@
     x: 0,
     y: 5
 )
-=======
-## 14. List Section Spacing
-
-Since iOS 17.0, you can change the spacing of lists:
-
-```swift
-.listSectionSpacing(.default) // default
-.listSectionSpacing(.compact) // very thin
-.listSectionSpacing(70) // custom
-```
-
-## 15. Reserve Space for Text 
-
-```swift
-Text("Hello, this is a text")
-    .lineLimit(2, reserveSpace: true)
-    .background(Color.mint)
-```
-
-## 16. Allows Hit Testing
-
-If there's underlying content & you cannot access it, then you can use .allowsHitTesting(false)
-
-```swift
-Text("Hello")
-    .allowsHitTesting(false) 
-```
-
-## 17. Detect Low Power Mode
-
-```swift
-if ProcessInfo.processInfo.isLowPowerModeEnabled {
-    // do something or show a View
-} else {
-    // do something
-}
->>>>>>> 948bc5d9
 ```
 
 # Resources
